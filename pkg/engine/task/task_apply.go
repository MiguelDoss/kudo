--- conflicted
+++ resolved
@@ -12,23 +12,16 @@
 	"k8s.io/apimachinery/pkg/apis/meta/v1/unstructured"
 	"k8s.io/apimachinery/pkg/runtime"
 	"k8s.io/apimachinery/pkg/types"
-<<<<<<< HEAD
 	"k8s.io/apimachinery/pkg/util/jsonmergepatch"
 	"k8s.io/apimachinery/pkg/util/mergepatch"
 	"k8s.io/apimachinery/pkg/util/strategicpatch"
-=======
-	apijson "k8s.io/apimachinery/pkg/util/json"
 	"k8s.io/client-go/discovery"
->>>>>>> ff85649a
 	"sigs.k8s.io/controller-runtime/pkg/client"
 
 	"github.com/kudobuilder/kudo/pkg/apis/kudo/v1beta1"
 	"github.com/kudobuilder/kudo/pkg/engine/health"
-<<<<<<< HEAD
+	"github.com/kudobuilder/kudo/pkg/engine/resource"
 	"github.com/kudobuilder/kudo/pkg/util/kudo"
-=======
-	"github.com/kudobuilder/kudo/pkg/engine/resource"
->>>>>>> ff85649a
 )
 
 // ApplyTask will apply a set of given resources to the cluster. See Run method for more details.
@@ -133,7 +126,7 @@
 		case err != nil: // raise any error other than StatusReasonNotFound
 			return nil, err
 		default: // update existing resource
-			err := patch(r, c)
+			err := patch(r, c, di)
 			if err != nil {
 				return nil, fmt.Errorf("failed to patch: %v", err)
 			}
@@ -144,27 +137,15 @@
 	return applied, nil
 }
 
-<<<<<<< HEAD
-func isClusterResource(r runtime.Object) bool {
-	// this misses a number of cluster scoped resources
-	// this is a temporary fix.  The correct solution will use the DiscoveryInterface
-	switch r.(type) {
-	case *apiextv1beta1.CustomResourceDefinition:
-		return true
-	case *v1.Namespace:
-		return true
-	case *v1.PersistentVolume:
-		return true
-	}
-	return false
-}
-
-func patch(r runtime.Object, c client.Client) error {
-	key, _ := client.ObjectKeyFromObject(r)
+func patch(r runtime.Object, c client.Client, di discovery.DiscoveryInterface) error {
+	key, err := resource.ObjectKeyFromObject(r, di)
+	if err != nil {
+		return err
+	}
 
 	// Fetch current configuration from cluster
 	currentObj := r.DeepCopyObject()
-	err := c.Get(context.TODO(), key, currentObj)
+	err = c.Get(context.TODO(), key, currentObj)
 	if err != nil {
 		return fmt.Errorf("failed to get current %v", err)
 	}
@@ -210,18 +191,6 @@
 }
 
 func useJSONMerge(newObj runtime.Object) bool {
-=======
-// patch calls update method on kubernetes client to make sure the current resource reflects what is on server
-//
-// an obvious optimization here would be to not patch when objects are the same, however that is not easy
-// kubernetes native objects might be a problem because we cannot just compare the spec as the spec might have extra fields
-// and those extra fields are set by some kubernetes component
-// because of that for now we just try to apply the patch every time
-// it mutates the object passed in to be consistent with the kubernetes client behavior
-func patch(newObj runtime.Object, c client.Client) error {
-	newObjJSON, _ := apijson.Marshal(newObj)
-	key, _ := client.ObjectKeyFromObject(newObj)
->>>>>>> ff85649a
 	_, isUnstructured := newObj.(runtime.Unstructured)
 	_, isCRD := newObj.(*apiextv1beta1.CustomResourceDefinition)
 	return isUnstructured || isCRD || isKudoType(newObj)
