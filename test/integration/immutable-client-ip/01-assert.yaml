--- conflicted
+++ resolved
@@ -15,8 +15,4 @@
   - port: 80
     name: gossip
   selector:
-<<<<<<< HEAD
-    instance: immutable-client-ip-instance
-=======
->>>>>>> 8fa68ef2
     label: hello